--- conflicted
+++ resolved
@@ -3,11 +3,8 @@
 import (
 	"fmt"
 	"net/http"
-<<<<<<< HEAD
 	"os"
-=======
 	stdurl "net/url"
->>>>>>> 6c5b4658
 	"strings"
 	"time"
 
